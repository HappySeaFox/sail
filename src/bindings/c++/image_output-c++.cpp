--- conflicted
+++ resolved
@@ -133,25 +133,21 @@
     return SAIL_OK;
 }
 
-<<<<<<< HEAD
+sail_status_t image_output::start(sail::arbitrary_data *arbitrary_data, const sail::codec_info &codec_info)
+{
+    SAIL_TRY(start(arbitrary_data->data(), arbitrary_data->size(), codec_info));
+
+    return SAIL_OK;
+}
+
+sail_status_t image_output::start(sail::arbitrary_data *arbitrary_data, const sail::codec_info &codec_info, const sail::write_options &write_options)
+{
+    SAIL_TRY(start(arbitrary_data->data(), arbitrary_data->size(), codec_info, write_options));
+
+    return SAIL_OK;
+}
+
 sail_status_t image_output::start(sail::abstract_io &abstract_io, const sail::codec_info &codec_info)
-=======
-sail_status_t image_output::start(sail::arbitrary_data *arbitrary_data, const sail::codec_info &codec_info)
-{
-    SAIL_TRY(start(arbitrary_data->data(), arbitrary_data->size(), codec_info));
-
-    return SAIL_OK;
-}
-
-sail_status_t image_output::start(sail::arbitrary_data *arbitrary_data, const sail::codec_info &codec_info, const sail::write_options &write_options)
-{
-    SAIL_TRY(start(arbitrary_data->data(), arbitrary_data->size(), codec_info, write_options));
-
-    return SAIL_OK;
-}
-
-sail_status_t image_output::start(const sail::io &io, const sail::codec_info &codec_info)
->>>>>>> 41c4a626
 {
     SAIL_TRY(d->ensure_not_started());
 
