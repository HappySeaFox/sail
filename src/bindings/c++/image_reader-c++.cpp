/*  This file is part of SAIL (https://github.com/smoked-herring/sail)

    Copyright (c) 2020 Dmitry Baryshev

    The MIT License

    Permission is hereby granted, free of charge, to any person obtaining a copy
    of this software and associated documentation files (the "Software"), to deal
    in the Software without restriction, including without limitation the rights
    to use, copy, modify, merge, publish, distribute, sublicense, and/or sell
    copies of the Software, and to permit persons to whom the Software is
    furnished to do so, subject to the following conditions:

    The above copyright notice and this permission notice shall be included in all
    copies or substantial portions of the Software.

    THE SOFTWARE IS PROVIDED "AS IS", WITHOUT WARRANTY OF ANY KIND, EXPRESS OR
    IMPLIED, INCLUDING BUT NOT LIMITED TO THE WARRANTIES OF MERCHANTABILITY,
    FITNESS FOR A PARTICULAR PURPOSE AND NONINFRINGEMENT. IN NO EVENT SHALL THE
    AUTHORS OR COPYRIGHT HOLDERS BE LIABLE FOR ANY CLAIM, DAMAGES OR OTHER
    LIABILITY, WHETHER IN AN ACTION OF CONTRACT, TORT OR OTHERWISE, ARISING FROM,
    OUT OF OR IN CONNECTION WITH THE SOFTWARE OR THE USE OR OTHER DEALINGS IN THE
    SOFTWARE.
*/

#include <cstdlib>
#include <cstring>

#include "sail-common.h"
#include "sail.h"
#include "sail-c++.h"

namespace sail
{

class SAIL_HIDDEN image_reader::pimpl
{
public:
    pimpl()
        : state(nullptr)
        , sail_io(nullptr)
    {
    }

    void *state;
    struct sail_io *sail_io;
};

image_reader::image_reader()
    : d(new pimpl)
{
}

image_reader::~image_reader()
{
    stop_reading();
    delete d;
}

sail_status_t image_reader::probe(const std::string_view path, image *simage, codec_info *scodec_info)
{
    SAIL_CHECK_IMAGE_PTR(simage);

    const sail_codec_info *sail_codec_info;
    sail_image *sail_image;

    SAIL_TRY(sail_probe_file(path.data(),
                             &sail_image,
                             &sail_codec_info));

    *simage = image(sail_image);
    sail_destroy_image(sail_image);

    if (scodec_info != nullptr) {
        *scodec_info = codec_info(sail_codec_info);
    }

    return SAIL_OK;
}

sail_status_t image_reader::probe(const void *buffer, size_t buffer_length, image *simage, codec_info *scodec_info)
{
    SAIL_CHECK_BUFFER_PTR(buffer);
    SAIL_CHECK_IMAGE_PTR(simage);

    const sail_codec_info *sail_codec_info;
    sail_image *sail_image;

    SAIL_TRY(sail_probe_mem(buffer,
                            buffer_length,
                            &sail_image,
                            &sail_codec_info));

    *simage = image(sail_image);
    sail_destroy_image(sail_image);

    if (scodec_info != nullptr) {
        *scodec_info = codec_info(sail_codec_info);
    }

    return SAIL_OK;
}

sail_status_t image_reader::probe(const sail::io &io, image *simage, codec_info *scodec_info)
{
    SAIL_CHECK_IMAGE_PTR(simage);
    SAIL_TRY(io.verify_valid());

    struct sail_io *sail_io = nullptr;

    SAIL_AT_SCOPE_EXIT(
        sail_destroy_io(sail_io);
    );

    SAIL_TRY(io.to_sail_io(&sail_io));

    const sail_codec_info *sail_codec_info;
    sail_image *sail_image;

    SAIL_TRY(sail_probe_io(sail_io,
                           &sail_image,
                           &sail_codec_info));

    *simage = image(sail_image);
    sail_destroy_image(sail_image);

    if (scodec_info != nullptr) {
        *scodec_info = codec_info(sail_codec_info);
    }

    return SAIL_OK;
}

sail_status_t image_reader::read(const std::string_view path, image *simage)
{
    SAIL_CHECK_IMAGE_PTR(simage);

    sail_image *sail_image;

    SAIL_TRY(sail_read_file(path.data(), &sail_image));

    *simage = image(sail_image);
    sail_image->pixels = NULL;
    sail_destroy_image(sail_image);

    return SAIL_OK;
}

sail_status_t image_reader::read(const void *buffer, size_t buffer_length, image *simage)
{
    SAIL_CHECK_BUFFER_PTR(buffer);
    SAIL_CHECK_IMAGE_PTR(simage);

    sail_image *sail_image;

    SAIL_TRY(sail_read_mem(buffer,
                            buffer_length,
                            &sail_image));

    *simage = image(sail_image);
    sail_image->pixels = NULL;
    sail_destroy_image(sail_image);

    return SAIL_OK;
}

sail_status_t image_reader::start_reading(const std::string_view path)
{
    SAIL_TRY(sail_start_reading_file(path.data(), nullptr, &d->state));

    return SAIL_OK;
}

sail_status_t image_reader::start_reading(const std::string_view path, const codec_info &scodec_info)
{
    SAIL_TRY(sail_start_reading_file(path.data(), scodec_info.sail_codec_info_c(), &d->state));

    return SAIL_OK;
}

sail_status_t image_reader::start_reading(const std::string_view path, const codec_info &scodec_info, const read_options &sread_options)
{
    sail_read_options sail_read_options;
    SAIL_TRY(sread_options.to_sail_read_options(&sail_read_options));

    SAIL_TRY(sail_start_reading_file_with_options(path.data(),
                                                  scodec_info.sail_codec_info_c(),
                                                  &sail_read_options,
                                                  &d->state));

    return SAIL_OK;
}

sail_status_t image_reader::start_reading(const void *buffer, size_t buffer_length, const codec_info &scodec_info)
{
    SAIL_CHECK_BUFFER_PTR(buffer);

    SAIL_TRY(sail_start_reading_mem(buffer,
                                    buffer_length,
                                    scodec_info.sail_codec_info_c(),
                                    &d->state));

    return SAIL_OK;
}

sail_status_t image_reader::start_reading(const void *buffer, size_t buffer_length, const codec_info &scodec_info, const read_options &sread_options)
{
    SAIL_CHECK_BUFFER_PTR(buffer);

    sail_read_options sail_read_options;
    SAIL_TRY(sread_options.to_sail_read_options(&sail_read_options));

    SAIL_TRY(sail_start_reading_mem_with_options(buffer,
                                                 buffer_length,
                                                 scodec_info.sail_codec_info_c(),
                                                 &sail_read_options,
                                                 &d->state));

    return SAIL_OK;
}

sail_status_t image_reader::start_reading(const io &sio, const codec_info &scodec_info)
{
    SAIL_TRY(sio.to_sail_io(&d->sail_io));

<<<<<<< HEAD
    sail_io *sail_io = &d->sail_io;
    SAIL_TRY(sail_check_io_valid(sail_io));
=======
    SAIL_CHECK_IO(d->sail_io);
>>>>>>> 9d39faa2

    SAIL_TRY(sail_start_reading_io_with_options(d->sail_io,
                                                scodec_info.sail_codec_info_c(),
                                                NULL,
                                                &d->state));

    return SAIL_OK;
}

sail_status_t image_reader::start_reading(const io &sio, const codec_info &scodec_info, const read_options &sread_options)
{
    SAIL_TRY(sio.to_sail_io(&d->sail_io));

<<<<<<< HEAD
    sail_io *sail_io = &d->sail_io;
    SAIL_TRY(sail_check_io_valid(sail_io));
=======
    SAIL_CHECK_IO(d->sail_io);
>>>>>>> 9d39faa2

    sail_read_options sail_read_options;
    SAIL_TRY(sread_options.to_sail_read_options(&sail_read_options));

    SAIL_TRY(sail_start_reading_io_with_options(d->sail_io,
                                                scodec_info.sail_codec_info_c(),
                                                &sail_read_options,
                                                &d->state));

    return SAIL_OK;
}

sail_status_t image_reader::read_next_frame(image *simage)
{
    SAIL_CHECK_IMAGE_PTR(simage);

    sail_image *sail_image;
    SAIL_TRY(sail_read_next_frame(d->state, &sail_image));

    *simage = image(sail_image);
    sail_image->pixels = NULL;
    sail_destroy_image(sail_image);

    return SAIL_OK;
}

sail_status_t image_reader::stop_reading()
{
    SAIL_TRY(sail_stop_reading(d->state));
    d->state = nullptr;

    sail_destroy_io(d->sail_io);
    d->sail_io = nullptr;

    return SAIL_OK;
}

}<|MERGE_RESOLUTION|>--- conflicted
+++ resolved
@@ -222,13 +222,7 @@
 sail_status_t image_reader::start_reading(const io &sio, const codec_info &scodec_info)
 {
     SAIL_TRY(sio.to_sail_io(&d->sail_io));
-
-<<<<<<< HEAD
-    sail_io *sail_io = &d->sail_io;
-    SAIL_TRY(sail_check_io_valid(sail_io));
-=======
-    SAIL_CHECK_IO(d->sail_io);
->>>>>>> 9d39faa2
+    SAIL_TRY(sail_check_io_valid(d->sail_io));
 
     SAIL_TRY(sail_start_reading_io_with_options(d->sail_io,
                                                 scodec_info.sail_codec_info_c(),
@@ -241,13 +235,7 @@
 sail_status_t image_reader::start_reading(const io &sio, const codec_info &scodec_info, const read_options &sread_options)
 {
     SAIL_TRY(sio.to_sail_io(&d->sail_io));
-
-<<<<<<< HEAD
-    sail_io *sail_io = &d->sail_io;
-    SAIL_TRY(sail_check_io_valid(sail_io));
-=======
-    SAIL_CHECK_IO(d->sail_io);
->>>>>>> 9d39faa2
+    SAIL_TRY(sail_check_io_valid(d->sail_io));
 
     sail_read_options sail_read_options;
     SAIL_TRY(sread_options.to_sail_read_options(&sail_read_options));
