/*  This file is part of SAIL (https://github.com/smoked-herring/sail)

    Copyright (c) 2020 Dmitry Baryshev

    The MIT License

    Permission is hereby granted, free of charge, to any person obtaining a copy
    of this software and associated documentation files (the "Software"), to deal
    in the Software without restriction, including without limitation the rights
    to use, copy, modify, merge, publish, distribute, sublicense, and/or sell
    copies of the Software, and to permit persons to whom the Software is
    furnished to do so, subject to the following conditions:

    The above copyright notice and this permission notice shall be included in all
    copies or substantial portions of the Software.

    THE SOFTWARE IS PROVIDED "AS IS", WITHOUT WARRANTY OF ANY KIND, EXPRESS OR
    IMPLIED, INCLUDING BUT NOT LIMITED TO THE WARRANTIES OF MERCHANTABILITY,
    FITNESS FOR A PARTICULAR PURPOSE AND NONINFRINGEMENT. IN NO EVENT SHALL THE
    AUTHORS OR COPYRIGHT HOLDERS BE LIABLE FOR ANY CLAIM, DAMAGES OR OTHER
    LIABILITY, WHETHER IN AN ACTION OF CONTRACT, TORT OR OTHERWISE, ARISING FROM,
    OUT OF OR IN CONNECTION WITH THE SOFTWARE OR THE USE OR OTHER DEALINGS IN THE
    SOFTWARE.
*/

#ifndef SAIL_IMAGE_CPP_H
#define SAIL_IMAGE_CPP_H

#include <memory>
#include <string>
#include <vector>

#ifdef SAIL_BUILD
    #include "error.h"
    #include "export.h"

    #include "iccp-c++.h"
    #include "palette-c++.h"
    #include "source_image-c++.h"
    #include "resolution-c++.h"
#else
    #include <sail-common/error.h>
    #include <sail-common/export.h>

    #include <sail-c++/iccp-c++.h>
    #include <sail-c++/palette-c++.h>
    #include <sail-c++/source_image-c++.h>
    #include <sail-c++/resolution-c++.h>
#endif

struct sail_image;

namespace sail
{

class conversion_options;
class meta_data;
class save_features;

/*
 * Image representation with direct access to the pixel data.
 */
class SAIL_EXPORT image
{
    friend class image_input;
    friend class image_output;

public:
    /*
     * Constructs an invalid image.
     */
    image();

    /*
     * Constructs a new image out of the specified file path. Reads just a single frame
     * from the file.
     */
    explicit image(const std::string &path);

    /*
     * Constructs a new image out of the specified image properties and the pixels.
     * Assumes the pixels have no padding bytes in the end of every scan line. The pixels
     * must remain valid as long as the image exists.
     */
    image(void *pixels, SailPixelFormat pixel_format, unsigned width, unsigned height);

    /*
     * Constructs a new image out of the specified image properties and the pixels.
     * The pixels must remain valid as long as the image exists.
     */
    image(void *pixels, SailPixelFormat pixel_format, unsigned width, unsigned height, unsigned bytes_per_line);

    /*
     * Makes a deep copy of the image.
     */
    image(const image &img);

    /*
     * Makes a deep copy of the image.
     */
    image& operator=(const sail::image &image);

    /*
     * Moves the image.
     */
    image(sail::image &&image) noexcept;

    /*
     * Moves the image.
     */
    image& operator=(sail::image &&image) noexcept;

    /*
     * Destroys the image and the deep copied pixel data.
     */
    ~image();

    /*
     * Returns true if the image has valid dimensions, pixel format, bytes per line,
     * and the pixel data.
     */
    bool is_valid() const;

    /*
     * Returns true if the image pixel format is indexed with palette.
     */
    bool is_indexed() const;

    /*
     * Returns true if the image pixel format is grayscale.
     */
    bool is_grayscale() const;

    /*
     * Returns true if the image pixel format is RGB-like (RGBA, BGR, etc.).
     */
    bool is_rgb_family() const;

    /*
     * Returns the image width.
     *
     * LOAD: Set by SAIL to a positive image width in pixels.
     * SAVE: Must be set by a caller to a positive image width in pixels.
     */
    unsigned width() const;

    /*
     * Returns the image height.
     *
     * LOAD: Set by SAIL to a positive image height in pixels.
     * SAVE: Must be set by a caller to a positive image height in pixels.
     */
    unsigned height() const;

    /*
     * Returns the bytes per line.
     *
     * LOAD: Set by SAIL to a positive length of a row of pixels in bytes.
     * SAVE: Must be set by a caller to a positive number of bytes per line. A caller could set
     *       it with bytes_per_line_auto() if scan lines are not padded to a certain boundary.
     */
    unsigned bytes_per_line() const;

    /*
     * Returns the image resolution.
     *
     * LOAD: Set by SAIL to a valid resolution if this information is available.
     * SAVE: Must be set by a caller to a valid image resolution if necessary.
     */
    const sail::resolution& resolution() const;

    /*
     * Returns the image pixel format. See SailPixelFormat.
     *
     * LOAD: Set by SAIL to a valid image pixel format.
     * SAVE: Must be set by a caller to a valid input image pixel format. Pixels in this format will be supplied
     *       to the codec by a caller later. The list of supported input pixel formats by a certain codec
     *       can be obtained from save_features.pixel_formats.
     */
    SailPixelFormat pixel_format() const;

    /*
     * Returns the image gamma.
     *
     * LOAD: Set by SAIL to a valid gamma if it's available. 1 by default.
     * SAVE: Must be set by a caller to a valid gamma. Not all codecs support saving
     *       gamma.
     */
    double gamma() const;

    /*
     * Returns the delay in milliseconds to display the image on the screen if the image is a frame
     * in an animation or -1 otherwise.
     *
     * LOAD: Set by SAIL to a non-negative number of milliseconds if the image is a frame
     *       in an animation or to -1 otherwise.
     *       For animations, it's guaranteed that all the frames have non-negative delays.
     *       For multi-paged sequences, it's guaranteed that all the pages have delays equal to -1.
     * SAVE: Must be set by a caller to a non-negative number of milliseconds if the image is a frame
     *       in an animation.
     */
    int delay() const;

    /*
     * Returns the image palette if the image has it.
     *
     * LOAD: Set by SAIL to a valid palette if the image is indexed and the requested pixel format
     *       assumes having a palette.
     * SAVE: Must be set by a caller to a valid palette if the image is indexed.
     */
    const sail::palette& palette() const;

    /*
     * Returns the image meta data.
     *
     * LOAD: Set by SAIL to a valid map with meta data (like JPEG comments).
     * SAVE: Must be set by a caller to a valid map with meta data (like JPEG comments) if necessary.
     */
    const std::vector<sail::meta_data>& meta_data() const;

    /*
     * Returns the editable image meta data.
     *
     * LOAD: Set by SAIL to a valid map with meta data (like JPEG comments).
     * SAVE: Must be set by a caller to a valid map with meta data (like JPEG comments) if necessary.
     */
    std::vector<sail::meta_data>& meta_data();

    /*
     * Returns the embedded ICC profile.
     *
     * Note for animated/multi-paged images: only the first image in an animated/multi-paged
     * sequence might have an ICC profile.
     *
     * LOAD: Set by SAIL to a valid ICC profile if any.
     * SAVE: Must be set by a caller to a valid ICC profile if necessary.
     */
    const sail::iccp& iccp() const;

    /*
     * Returns the image orientation.
     *
     * LOAD: Set by SAIL to an image orientation. The user can use this field
     *       to manipulate the output image accordingly (e.g., rotate).
     * SAVE: Ignored.
     */
    SailOrientation orientation() const;

    /*
     * Returns the source image properties.
     *
     * LOAD: Set by SAIL to valid source image properties of the original image.
     * SAVE: Ignored.
     */
    const sail::source_image& source_image() const;

    /*
     * Returns the editable pixel data if any.
     *
     * LOAD: Set by SAIL to valid pixel data.
     * SAVE: Must be set by a caller to valid pixel data.
     */
    void* pixels();

    /*
     * Returns the constant pixel data if any.
     *
     * LOAD: Set by SAIL to valid pixel data.
     * SAVE: Must be set by a caller to valid pixel data.
     */
    const void* pixels() const;

    /*
     * Returns a pointer to the pixels scan line with index i.
     */
    void* scan_line(unsigned i);

    /*
     * Returns a pointer to the pixels scan line with index i.
     */
    const void* scan_line(unsigned i) const;

    /*
     * Returns the size of the pixel data in bytes.
     */
    unsigned pixels_size() const;

    /*
     * Sets a new resolution.
     */
    void set_resolution(const sail::resolution &resolution);

    /*
     * Sets a new resolution.
     */
    void set_resolution(sail::resolution &&resolution) noexcept;

    /*
     * Sets a new gamma.
     */
    void set_gamma(double gamma);

    /*
     * Sets a new delay for an animated frame in a sequence.
     */
    void set_delay(int delay);

    /*
     * Sets a new palette.
     */
    void set_palette(const sail::palette &palette);

    /*
     * Sets a new palette.
     */
    void set_palette(sail::palette &&palette) noexcept;

    /*
     * Sets new meta data.
     */
    void set_meta_data(const std::vector<sail::meta_data> &meta_data);

    /*
     * Sets new meta data.
     */
    void set_meta_data(std::vector<sail::meta_data> &&meta_data) noexcept;

    /*
     * Sets a new ICC profile.
     */
    void set_iccp(const sail::iccp &iccp);

    /*
     * Sets a new ICC profile.
     */
    void set_iccp(sail::iccp &&iccp) noexcept;

    /*
     * Replaces the image with the image from the specified file path. Reads just a single frame
     * from the file.
     *
     * Returns SAIL_OK on success.
     */
    sail_status_t load(const std::string &path);

    /*
     * Saves the image with into the specified file path.
     *
     * Returns SAIL_OK on success.
     */
    sail_status_t save(const std::string &path);

    /*
     * Returns true if the image can be converted into the specified pixel format.
     */
    bool can_convert(SailPixelFormat pixel_format);

    /*
     * Converts the image to the specified pixel format. Use can_convert() to quickly check if the conversion
     * can actually be done.
     *
     * Updates the image pixel format and bytes per line.
     *
     * Drops the input alpha channel if the output alpha channel doesn't exist. For example,
     * when converting RGBA pixels to RGB. If you need to control this behavior,
     * use the overloaded method with conversion_options.
     *
     * The conversion procedure may be slow. It converts every pixel into the BPP32-RGBA or
     * BPP64-RGBA formats first, and only then to the requested output format. No platform-specific
     * instructions (like AVX or SSE) are used.
     *
     * The image ICC profile is not involved in the conversion procedure.
     *
     * Returns SAIL_OK on success.
     */
    sail_status_t convert(SailPixelFormat pixel_format);

    /*
     * Converts the image to the specified pixel format using the specified conversion options.
     * Use can_convert() to quickly check if the conversion can actually be done.
     *
     * Updates the image pixel format and bytes per line.
     *
     * The conversion procedure may be slow. It converts every pixel into the BPP32-RGBA or
     * BPP64-RGBA formats first, and only then to the requested output format. No platform-specific
     * instructions (like AVX or SSE) are used.
     *
     * The image ICC profile is not involved in the conversion procedure.
     *
     * Returns SAIL_OK on success.
     */
    sail_status_t convert(SailPixelFormat pixel_format, const conversion_options &options);

    /*
     * Converts the image to the best pixel format for saving. Use can_convert()
     * to quickly check if the conversion can actually be done.
     *
     * Updates the image pixel format and bytes per line.
     *
     * Drops the input alpha channel if the output alpha channel doesn't exist. For example,
     * when converting RGBA pixels to RGB. If you need to control this behavior,
     * use the overloaded method with conversion_options.
     *
     * The conversion procedure may be slow. It converts every pixel into the BPP32-RGBA or
     * BPP64-RGBA formats first, and only then to the requested output format. No platform-specific
     * instructions (like AVX or SSE) are used.
     *
     * The image ICC profile is not involved in the conversion procedure.
     *
     * Returns SAIL_OK on success.
     */
    sail_status_t convert(const sail::save_features &save_features);

    /*
     * Converts the image to the best pixel format for saving using the specified conversion options.
     * Use can_convert() to quickly check if the conversion can actually be done.
     *
     * Updates the image pixel format and bytes per line.
     *
     * The conversion procedure may be slow. It converts every pixel into the BPP32-RGBA or
     * BPP64-RGBA formats first, and only then to the requested output format. No platform-specific
     * instructions (like AVX or SSE) are used.
     *
     * The image ICC profile is not involved in the conversion procedure.
     *
     * Returns SAIL_OK on success.
     */
    sail_status_t convert(const sail::save_features &save_features, const conversion_options &options);

    /*
     * Converts the image to the specified pixel format and assigns the resulting image to the 'image' argument.
     * Use can_convert() to quickly check if the conversion can actually be done.
     *
     * Drops the input alpha channel if the output alpha channel doesn't exist. For example,
     * when converting RGBA pixels to RGB. If you need to control this behavior,
     * use the overloaded method with conversion_options.
     *
     * The conversion procedure may be slow. It converts every pixel into the BPP32-RGBA or
     * BPP64-RGBA formats first, and only then to the requested output format. No platform-specific
     * instructions (like AVX or SSE) are used.
     *
     * The image ICC profile is not involved in the conversion procedure.
     *
     * Returns SAIL_OK on success.
     */
    sail_status_t convert_to(SailPixelFormat pixel_format, sail::image *image) const;

    /*
     * Converts the image to the specified pixel format using the specified conversion options
     * and assigns the resulting image to the 'image' argument.
     * Use can_convert() to quickly check if the conversion can actually be done.
     *
     * The conversion procedure may be slow. It converts every pixel into the BPP32-RGBA or
     * BPP64-RGBA formats first, and only then to the requested output format. No platform-specific
     * instructions (like AVX or SSE) are used.
     *
     * The image ICC profile is not involved in the conversion procedure.
     *
     * Returns SAIL_OK on success.
     */
    sail_status_t convert_to(SailPixelFormat pixel_format, const conversion_options &options, sail::image *image) const;

    /*
     * Converts the image to the best pixel format for saving and assigns the resulting image to the 'image' argument.
     * Use can_convert() to quickly check if the conversion can actually be done.
     *
     * Drops the input alpha channel if the output alpha channel doesn't exist. For example,
     * when converting RGBA pixels to RGB. If you need to control this behavior,
     * use the overloaded method with conversion_options.
     *
     * The conversion procedure may be slow. It converts every pixel into the BPP32-RGBA or
     * BPP64-RGBA formats first, and only then to the requested output format. No platform-specific
     * instructions (like AVX or SSE) are used.
     *
     * The image ICC profile is not involved in the conversion procedure.
     *
     * Returns SAIL_OK on success.
     */
    sail_status_t convert_to(const sail::save_features &save_features, sail::image *image) const;

    /*
     * Converts the image to the best pixel format for saving using the specified conversion options
     * and assigns the resulting image to the 'image' argument.
     * Use can_convert() to quickly check if the conversion can actually be done.
     *
     * The conversion procedure may be slow. It converts every pixel into the BPP32-RGBA or
     * BPP64-RGBA formats first, and only then to the requested output format. No platform-specific
     * instructions (like AVX or SSE) are used.
     *
     * The image ICC profile is not involved in the conversion procedure.
     *
     * Returns SAIL_OK on success.
     */
    sail_status_t convert_to(const sail::save_features &save_features, const conversion_options &options, sail::image *image) const;

    /*
     * Converts the image to the specified pixel format and returns the resulting image.
     * Use can_convert() to quickly check if the conversion can actually be done.
     *
     * Drops the input alpha channel if the output alpha channel doesn't exist. For example,
     * when converting RGBA pixels to RGB. If you need to control this behavior,
     * use the overloaded method with conversion_options.
     *
     * The conversion procedure may be slow. It converts every pixel into the BPP32-RGBA or
     * BPP64-RGBA formats first, and only then to the requested output format. No platform-specific
     * instructions (like AVX or SSE) are used.
     *
     * The image ICC profile is not involved in the conversion procedure.
     *
     * Returns an invalid image on error.
     */
    image convert_to(SailPixelFormat pixel_format) const;

    /*
     * Converts the image to the specified pixel format using the specified conversion options
     * and returns the resulting image.
     * Use can_convert() to quickly check if the conversion can actually be done.
     *
     * The conversion procedure may be slow. It converts every pixel into the BPP32-RGBA or
     * BPP64-RGBA formats first, and only then to the requested output format. No platform-specific
     * instructions (like AVX or SSE) are used.
     *
     * The image ICC profile is not involved in the conversion procedure.
     *
     * Returns an invalid image on error.
     */
    image convert_to(SailPixelFormat pixel_format, const conversion_options &options) const;

    /*
     * Converts the image to the best pixel format for saving and returns the resulting image.
     * Use can_convert() to quickly check if the conversion can actually be done.
     *
     * Drops the input alpha channel if the output alpha channel doesn't exist. For example,
     * when converting RGBA pixels to RGB. If you need to control this behavior,
     * use the overloaded method with conversion_options.
     *
     * The conversion procedure may be slow. It converts every pixel into the BPP32-RGBA or
     * BPP64-RGBA formats first, and only then to the requested output format. No platform-specific
     * instructions (like AVX or SSE) are used.
     *
     * The image ICC profile is not involved in the conversion procedure.
     *
     * Returns an invalid image on error.
     */
    image convert_to(const sail::save_features &save_features) const;

    /*
     * Converts the image to the best pixel format for saving using the specified conversion options
     * and returns the resulting image.
     * Use can_convert() to quickly check if the conversion can actually be done.
     *
     * The conversion procedure may be slow. It converts every pixel into the BPP32-RGBA or
     * BPP64-RGBA formats first, and only then to the requested output format. No platform-specific
     * instructions (like AVX or SSE) are used.
     *
     * The image ICC profile is not involved in the conversion procedure.
     *
     * Returns an invalid image on error.
     */
    image convert_to(const sail::save_features &save_features, const conversion_options &options) const;

    /*
     * Returns the closest pixel format from the list.
     *
     * This method can be used to find the best pixel format to save the image into.
     *
     * Returns SAIL_PIXEL_FORMAT_UNKNOWN if no candidates found at all.
     */
    SailPixelFormat closest_pixel_format(const std::vector<SailPixelFormat> &pixel_formats) const;

    /*
     * Returns the closest pixel format from the save features.
     *
     * This method can be used to find the best pixel format to save the image into.
     *
     * Returns SAIL_PIXEL_FORMAT_UNKNOWN if no candidates found at all.
     */
    SailPixelFormat closest_pixel_format(const sail::save_features &save_features) const;

    /*
     * Returns true if the conversion or updating functions can convert or update from the input
     * pixel format to the output pixel format.
     */
    static bool can_convert(SailPixelFormat input_pixel_format, SailPixelFormat output_pixel_format);

    /*
     * Returns the closest pixel format to the input pixel format from the list.
     *
     * This method can be used to find the best pixel format to save an image into.
     *
     * Returns SAIL_PIXEL_FORMAT_UNKNOWN if no candidates found at all.
     */
    static SailPixelFormat closest_pixel_format(SailPixelFormat input_pixel_format, const std::vector<SailPixelFormat> &pixel_formats);

    /*
     * Returns the closest pixel format to the input pixel format from the save features.
     *
     * This method can be used to find the best pixel format to save an image into.
     *
     * Returns SAIL_PIXEL_FORMAT_UNKNOWN if no candidates found at all.
     */
    static SailPixelFormat closest_pixel_format(SailPixelFormat input_pixel_format, const sail::save_features &save_features);

    /*
     * Calculates the number of bits per pixel in the specified pixel format.
     * For example, for SAIL_PIXEL_FORMAT_RGB 24 is assigned.
     *
     * Returns SAIL_OK on success.
     */
    static sail_status_t bits_per_pixel(SailPixelFormat pixel_format, unsigned *result);

    /*
     * Calculates the number of bytes per line needed to hold a scan line without padding.
     *
     * For example:
     *   - 12 pixels * 1 bits per pixel / 8 + 1 ==
     *     12 * 1/8 + 1                         ==
     *     12 * 0.125 + 1                       ==
     *     1.5 + 1                              ==
     *     2.5                                  ==
     *     2 bytes per line
     *
     *   - 12 pixels * 16 bits per pixel / 8 + 0 ==
     *     12 * 16/8 + 0                         ==
     *     12 * 2 + 0                            ==
     *     24 + 0                                ==
     *     24 bytes per line
     *
     * Returns SAIL_OK on success.
     */
    static sail_status_t bytes_per_line(unsigned width, SailPixelFormat pixel_format, unsigned *result);

    /*
     * Returns true if the specified pixel format is indexed with palette.
     */
    static bool is_indexed(SailPixelFormat pixel_format);

    /*
     * Returns true if the specified pixel format is grayscale.
     */
    static bool is_grayscale(SailPixelFormat pixel_format);

    /*
     * Returns true if the specified pixel format is RGB-like (RGBA, BGR, etc.).
     */
    static bool is_rgb_family(SailPixelFormat pixel_format);

    /*
     * Returns a string representation of the specified pixel format.
     * For example: "BPP32-RGBA" is returned for SAIL_PIXEL_FORMAT_BPP32_RGBA.
     *
     * Returns NULL if the pixel format is not known.
     */
    static const char* pixel_format_to_string(SailPixelFormat pixel_format);

    /*
     * Returns a pixel format from the string representation.
     * For example: SAIL_PIXEL_FORMAT_BPP32_RGBA is returned for "BPP32-RGBA".
     *
     * Returns SAIL_PIXEL_FORMAT_UNKNOWN if the pixel format is not known.
     */
    static SailPixelFormat pixel_format_from_string(const std::string &str);

    /*
     * Returns a string representation of the specified chroma subsampling.
     * For example: "311" is returned for SAIL_CHROMA_SUBSAMPLING_311.
     *
     * Returns NULL if the chroma subsampling is not known.
     */
    static const char* chroma_subsampling_to_string(SailChromaSubsampling chroma_subsampling);

    /*
     * Returns a chroma subsampling from the string representation.
     * For example: SAIL_CHROMA_SUBSAMPLING_311 is returned for "311".
     *
     * Returns SAIL_CHROMA_SUBSAMPLING_UNKNOWN if the chroma subsampling is not known.
     */
    static SailChromaSubsampling chroma_subsampling_from_string(std::string_view str);

    /*
     * Returns a string representation of the specified orientation. See SailOrientation.
     * For example: "NORMAL" is returned for SAIL_ORIENTATION_NORMAL.
     *
     * Returns NULL if the property is not known.
     */
    static const char* orientation_to_string(SailOrientation orientation);

    /*
     * Returns orientation from the string representation. See SailOrientation.
     * For example: SAIL_ORIENTATION_NORMAL is returned for "NORMAL".
     *
     * Returns SAIL_ORIENTATION_NORMAL if the orientation is not known.
     */
<<<<<<< HEAD
    static SailImageProperty image_property_from_string(const std::string &str);
=======
    static SailOrientation orientation_from_string(std::string_view str);
>>>>>>> 49913f20

    /*
     * Returns string representation of the specified compression type. See SailCompression.
     * For example: "RLE" is returned for SAIL_COMPRESSION_RLE.
     *
     * Returns NULL if the compression is not known.
     */
    static const char* compression_to_string(SailCompression compression);

    /*
     * Returns a compression from the string representation. See SailCompression.
     * For example: SAIL_COMPRESSION_RLE is returned for "RLE".
     *
     * Returns SAIL_COMPRESSION_UNKNOWN if the compression is not known.
     */
    static SailCompression compression_from_string(const std::string &str);

private:
    /*
     * Makes a deep copy of the specified image. The pixels are transferred. The caller must set the pixels
     * in the sail_image object to NULL afterwards to avoid destructing them in sail_destroy_image().
     */
    image(const sail_image *sail_image);

    sail_status_t transfer_pixels_pointer(const sail_image *sail_image);

    sail_status_t to_sail_image(sail_image **image) const;

    void set_dimensions(unsigned width, unsigned height);
    void set_pixel_format(SailPixelFormat pixel_format);
    void set_bytes_per_line(unsigned bytes_per_line);
    void set_bytes_per_line_auto();
    void set_pixels(const void *pixels);
    void set_pixels(const void *pixels, unsigned pixels_size);
    void set_shallow_pixels(void *pixels);
    void set_shallow_pixels(void *pixels, unsigned pixels_size);
    void set_orientation(SailOrientation orientation);
    void set_source_image(const sail::source_image &source_image);

private:
    class pimpl;
    std::unique_ptr<pimpl> d;
};

}

#endif<|MERGE_RESOLUTION|>--- conflicted
+++ resolved
@@ -675,7 +675,7 @@
      *
      * Returns SAIL_CHROMA_SUBSAMPLING_UNKNOWN if the chroma subsampling is not known.
      */
-    static SailChromaSubsampling chroma_subsampling_from_string(std::string_view str);
+    static SailChromaSubsampling chroma_subsampling_from_string(const std::string &str);
 
     /*
      * Returns a string representation of the specified orientation. See SailOrientation.
@@ -691,11 +691,7 @@
      *
      * Returns SAIL_ORIENTATION_NORMAL if the orientation is not known.
      */
-<<<<<<< HEAD
-    static SailImageProperty image_property_from_string(const std::string &str);
-=======
-    static SailOrientation orientation_from_string(std::string_view str);
->>>>>>> 49913f20
+    static SailOrientation orientation_from_string(const std::string &str);
 
     /*
      * Returns string representation of the specified compression type. See SailCompression.
