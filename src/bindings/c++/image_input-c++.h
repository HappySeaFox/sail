--- conflicted
+++ resolved
@@ -119,11 +119,7 @@
      *
      * Returns SAIL_OK on success.
      */
-<<<<<<< HEAD
-    std::tuple<image, codec_info> probe(sail::abstract_io &abstract_io) const;
-=======
     sail_status_t start(std::string_view path, const sail::read_options &read_options);
->>>>>>> 41c4a626
 
     /*
      * Starts reading the specified image file with the specified codec and read options.
@@ -340,7 +336,7 @@
      *
      * Returns an invalid image on error.
      */
-    static std::tuple<image, codec_info> probe(const sail::io &io);
+    static std::tuple<image, codec_info> probe(sail::abstract_io &abstract_io);
 
     /*
      * Loads the specified image file.
