#!/bin/bash

# Build wheels for multiple Python versions using pyenv
# If pyenv is not found, builds for current Python only

set -euo pipefail

cd "$(dirname "$0")"

# Python versions to build for
PYTHON_VERSIONS=("3.9" "3.10" "3.11" "3.12" "3.13" "3.14")

<<<<<<< HEAD
# Setup pyenv if available
MULTI_VERSION=false
if [ -d "$HOME/.pyenv" ]; then
    export PYENV_ROOT="$HOME/.pyenv"
    export PATH="$PYENV_ROOT/bin:$PATH"
    eval "$(pyenv init -)"
    MULTI_VERSION=true
elif command -v pyenv &> /dev/null; then
    eval "$(pyenv init -)"
    MULTI_VERSION=true
fi
=======
OS_TYPE=$(uname -s)
>>>>>>> 51b84e71

echo "====================================="
echo "=  Building Python Wheels for PyPI  ="
echo "====================================="
echo
<<<<<<< HEAD
echo "Platform: $(uname -s)"

if [[ "$MULTI_VERSION" == "true" ]]; then
    echo "Python Manager: pyenv"
    echo "Target versions: ${PYTHON_VERSIONS[*]}"
else
    echo "Mode: Single Python version (current)"
    echo "Python: $(python3 --version)"
    echo
    echo "To build for multiple Python versions, install pyenv:"
    echo "  curl https://pyenv.run | bash"
fi
echo

OS_TYPE=$(uname -s)

# Function to build wheel for a specific Python version
build_wheel_for_version()
{
    local python_version=$1
    local python_executable=$2
    local is_temp_env=$3

    echo "========================================"
    echo "Building for Python $python_version"
    echo "========================================"

    local temp_venv="venv-$python_version"
    rm -rf "$temp_venv"
    $python_executable -m venv "$temp_venv"
    source "$temp_venv/bin/activate"

    pip install --upgrade pip
    pip install --upgrade build twine wheel setuptools pybind11 cmake numpy

    if [[ "$OS_TYPE" == "Linux" ]]; then
        pip install auditwheel patchelf
    fi

    echo "Building wheel..."
    python -m build --wheel

    if [[ "$OS_TYPE" == "Linux" ]]; then
        for wheel in dist/*.whl; do
            echo "Processing: $wheel"
            auditwheel repair "$wheel" -w wheelhouse/
        done
    else
        mkdir -p wheelhouse
        cp dist/*.whl wheelhouse/
    fi

    deactivate
    if [[ "$is_temp_env" == "true" ]]; then
        rm -rf "$temp_venv"
    fi
    rm -rf dist/ build/ *.egg-info sailpy/*.so sailpy/*.dylib sailpy/*.dll

    echo "✓ Completed Python $python_version"
    echo
}

# Clean previous builds
echo "[1/3] Cleaning previous builds..."
rm -rf dist/ build/ wheelhouse/ *.egg-info sailpy/*.so sailpy/*.dylib sailpy/*.dll

mkdir -p wheelhouse

echo "[2/3] Building wheels..."

if [[ "$MULTI_VERSION" == "true" ]]; then
    pyenv update

    for version in "${PYTHON_VERSIONS[@]}"; do
        if ! pyenv versions | grep -q "$version"; then
            echo "Installing Python $version with pyenv..."
            pyenv install "$version" || {
                echo "Warning: Failed to install Python $version, skipping..."
                continue
            }
        fi

        python_executable=$(pyenv prefix "$version")/bin/python
        build_wheel_for_version "$version" "$python_executable" "true"
    done
else
    if [ ! -x venv/bin/activate ]; then
        echo "Creating virtual environment..."
        python3 -m venv venv
    fi

    if [ -z "${VIRTUAL_ENV:-}" ]; then
        echo "Activating existing virtual environment..."
        source venv/bin/activate
        echo
    fi

    if [[ "$OS_TYPE" == "Linux" ]]; then
        echo "Installing build tools (including auditwheel)..."
        pip install --upgrade build twine auditwheel patchelf
    else
        echo "Installing build tools..."
        pip install --upgrade build twine
    fi

    echo "Building wheel..."
    echo "NOTE: Building wheel only (sdist is not usable for this package)"
    python3 -m build --wheel

    if [[ "$OS_TYPE" == "Linux" ]]; then
        echo "Converting to manylinux (Linux only)..."
        mkdir -p wheelhouse
        for wheel in dist/*.whl; do
            echo "Processing: $wheel"
            auditwheel repair "$wheel" -w wheelhouse/
            echo
        done
    else
        echo "Skipping manylinux conversion (not on Linux)"
        mkdir -p wheelhouse
        cp dist/*.whl wheelhouse/
    fi
fi

echo "[3/3] Checking all wheels..."
# Create temporary venv for checking if not already in one
if [ -z "${VIRTUAL_ENV:-}" ]; then
    echo "Creating temporary venv for checking..."
    python3 -m venv venv
    source venv/bin/activate
    pip install --upgrade pip twine > /dev/null
fi

for wheel in wheelhouse/*.whl; do
    echo "Checking: $wheel"
    twine check "$wheel"
done
=======
echo "Platform: $OS_TYPE"
echo "Python Manager: pyenv"
echo "Target versions: ${PYTHON_VERSIONS[*]}"
echo

echo "[1/4] Preparing environment..."

if [[ "$OS_TYPE" == "Linux" ]]; then
    if [ -d "$HOME/.pyenv" ]; then
        export PYENV_ROOT="$HOME/.pyenv"
        export PATH="$PYENV_ROOT/bin:$PATH"
        eval "$(pyenv init -)"
    elif command -v pyenv &> /dev/null; then
        eval "$(pyenv init -)"
    else
        echo "Error: 'pyenv' is not available" >&2
        exit 1
    fi
else
    if ! command -v pyenv &> /dev/null; then
        echo "Error: 'pyenv' is not available" >&2
        exit 1
    fi

    VCPKG_ROOT="$PWD/../../../../vcpkg"
    CMAKE_TOOLCHAIN_FILE="${VCPKG_ROOT}/scripts/buildsystems/vcpkg.cmake"
    CMAKE_TOOLCHAIN_FILE=$(echo "$CMAKE_TOOLCHAIN_FILE" | sed 's|^/c/|C:/|' | sed 's|/|\\|g')
    VCPKG_TARGET_TRIPLET="x64-windows"

    git -C "$VCPKG_ROOT" pull

    "$VCPKG_ROOT/vcpkg" install giflib jbigkit libavif[aom] libheif libjpeg-turbo \
                                libjxl libpng libwebp nanosvg openjpeg tiff zlib  \
                                --triplet x64-windows --clean-buildtrees-after-build --clean-downloads-after-build
    "$VCPKG_ROOT/vcpkg" remove openexr # compilation errors

    # Used by setup.py
    export CMAKE_ARGS="-DCMAKE_TOOLCHAIN_FILE=$CMAKE_TOOLCHAIN_FILE -DVCPKG_TARGET_TRIPLET=$VCPKG_TARGET_TRIPLET -DCMAKE_C_FLAGS=-MP -DCMAKE_CXX_FLAGS=-MP"
fi

source_venv()
{
    local temp_venv="$1"

    if [ -f "$temp_venv/Scripts/activate" ]; then
        source "$temp_venv/Scripts/activate"
    else
        source "$temp_venv/bin/activate"
    fi
}

cleanup_build_files()
{
    rm -rf dist/ build/ build-python/ *.egg-info sailpy/*.so sailpy/*.dylib sailpy/*.pyd sailpy/*.dll
}

# Function to build wheel for a specific Python version
build_wheel_for_version()
{
    local python_version=$1
    local python_executable=$2

    cleanup_build_files

    local temp_venv="venv-$python_version"
    rm -rf "$temp_venv"
    "$python_executable" -m venv "$temp_venv"

    source_venv "$temp_venv"

    python -m pip install --upgrade pip
    pip install --upgrade build twine wheel setuptools pybind11 cmake numpy

    if [[ "$OS_TYPE" == "Linux" ]]; then
        pip install auditwheel patchelf
    fi

    # Set Python executable for CMake
    export CMAKE_ARGS="${CMAKE_ARGS:-} -DPYTHON_EXECUTABLE=$python_executable"

    echo "Building wheel..."
    python -m build --wheel

    # Check the wheel was built against the right Python version
    #
    local python_version_no_dots="$(echo "$python_version" | sed 's/\.//g')"
    for wheel in dist/*.whl; do
        echo "Checking: $wheel"

        local unpacked="${wheel}-unpacked"
        wheel unpack --dest "$unpacked" "$wheel"

        local found="$(find "$unpacked" -name "_libsail*${python_version_no_dots}*" -print)"

        if [ -z "$found" ]; then
            echo "Error: Expected _libsail*${python_version_no_dots}* file not found" >&2
            exit 1
        fi
    done

    if [[ "$OS_TYPE" == "Linux" ]]; then
        for wheel in dist/*.whl; do
            echo "Processing: $wheel"
            auditwheel repair "$wheel" -w wheelhouse/
        done
    else
        mkdir -p wheelhouse
        mv dist/*.whl wheelhouse/
    fi

    deactivate

    rm -rf "$temp_venv"
    cleanup_build_files

    echo
    echo "============================"
    echo " ✓ Built for Python $python_version ✓"
    echo "============================"
    echo
}

# Clean previous builds
echo "[2/4] Cleaning previous builds..."

rm -rf wheelhouse
mkdir -p wheelhouse

echo "[3/4] Building wheels..."

for version in "${PYTHON_VERSIONS[@]}"; do
    if ! pyenv versions | grep -q "$version"; then
        echo
        echo "============================"
        echo "  Building for Python $version"
        echo "============================"
        echo

        echo "Installing Python $version with pyenv..."
        pyenv install --skip-existing "$version" || {
            echo "Error: Failed to install Python $version" >&2
            exit 1
        }
    fi

    pyenv local "$version"

    python_executable="$(pyenv which python)"
    build_wheel_for_version "$version" "$python_executable"
done

echo "[4/4] Checking all wheels..."

echo "Creating temporary venv for checking..."
pyenv local
python -m venv "venv-check"
source_venv "venv-check"
pip install --upgrade pip twine > /dev/null

for wheel in wheelhouse/*.whl; do
    echo "Checking: $wheel"
    twine check --strict "$wheel"
done

deactivate
rm -rf "venv-check"
>>>>>>> 51b84e71

echo
echo "====================================="
echo " ✓  Wheels ready for distribution  ✓ "
echo "====================================="
echo

echo "Wheels location: wheelhouse/"
ls -1 wheelhouse/*.whl

echo
echo "Next steps:"
echo "  Upload to Test PyPI:    twine upload --repository testpypi wheelhouse/*.whl"
echo "  Install from Test PyPI: pip install --index-url https://test.pypi.org/simple sailpy"
echo
echo "  Upload to PyPI:    twine upload wheelhouse/*.whl"
echo "  Install from PyPI: pip install --index-url https://pypi.org/simple sailpy"
echo<|MERGE_RESOLUTION|>--- conflicted
+++ resolved
@@ -10,165 +10,12 @@
 # Python versions to build for
 PYTHON_VERSIONS=("3.9" "3.10" "3.11" "3.12" "3.13" "3.14")
 
-<<<<<<< HEAD
-# Setup pyenv if available
-MULTI_VERSION=false
-if [ -d "$HOME/.pyenv" ]; then
-    export PYENV_ROOT="$HOME/.pyenv"
-    export PATH="$PYENV_ROOT/bin:$PATH"
-    eval "$(pyenv init -)"
-    MULTI_VERSION=true
-elif command -v pyenv &> /dev/null; then
-    eval "$(pyenv init -)"
-    MULTI_VERSION=true
-fi
-=======
 OS_TYPE=$(uname -s)
->>>>>>> 51b84e71
 
 echo "====================================="
 echo "=  Building Python Wheels for PyPI  ="
 echo "====================================="
 echo
-<<<<<<< HEAD
-echo "Platform: $(uname -s)"
-
-if [[ "$MULTI_VERSION" == "true" ]]; then
-    echo "Python Manager: pyenv"
-    echo "Target versions: ${PYTHON_VERSIONS[*]}"
-else
-    echo "Mode: Single Python version (current)"
-    echo "Python: $(python3 --version)"
-    echo
-    echo "To build for multiple Python versions, install pyenv:"
-    echo "  curl https://pyenv.run | bash"
-fi
-echo
-
-OS_TYPE=$(uname -s)
-
-# Function to build wheel for a specific Python version
-build_wheel_for_version()
-{
-    local python_version=$1
-    local python_executable=$2
-    local is_temp_env=$3
-
-    echo "========================================"
-    echo "Building for Python $python_version"
-    echo "========================================"
-
-    local temp_venv="venv-$python_version"
-    rm -rf "$temp_venv"
-    $python_executable -m venv "$temp_venv"
-    source "$temp_venv/bin/activate"
-
-    pip install --upgrade pip
-    pip install --upgrade build twine wheel setuptools pybind11 cmake numpy
-
-    if [[ "$OS_TYPE" == "Linux" ]]; then
-        pip install auditwheel patchelf
-    fi
-
-    echo "Building wheel..."
-    python -m build --wheel
-
-    if [[ "$OS_TYPE" == "Linux" ]]; then
-        for wheel in dist/*.whl; do
-            echo "Processing: $wheel"
-            auditwheel repair "$wheel" -w wheelhouse/
-        done
-    else
-        mkdir -p wheelhouse
-        cp dist/*.whl wheelhouse/
-    fi
-
-    deactivate
-    if [[ "$is_temp_env" == "true" ]]; then
-        rm -rf "$temp_venv"
-    fi
-    rm -rf dist/ build/ *.egg-info sailpy/*.so sailpy/*.dylib sailpy/*.dll
-
-    echo "✓ Completed Python $python_version"
-    echo
-}
-
-# Clean previous builds
-echo "[1/3] Cleaning previous builds..."
-rm -rf dist/ build/ wheelhouse/ *.egg-info sailpy/*.so sailpy/*.dylib sailpy/*.dll
-
-mkdir -p wheelhouse
-
-echo "[2/3] Building wheels..."
-
-if [[ "$MULTI_VERSION" == "true" ]]; then
-    pyenv update
-
-    for version in "${PYTHON_VERSIONS[@]}"; do
-        if ! pyenv versions | grep -q "$version"; then
-            echo "Installing Python $version with pyenv..."
-            pyenv install "$version" || {
-                echo "Warning: Failed to install Python $version, skipping..."
-                continue
-            }
-        fi
-
-        python_executable=$(pyenv prefix "$version")/bin/python
-        build_wheel_for_version "$version" "$python_executable" "true"
-    done
-else
-    if [ ! -x venv/bin/activate ]; then
-        echo "Creating virtual environment..."
-        python3 -m venv venv
-    fi
-
-    if [ -z "${VIRTUAL_ENV:-}" ]; then
-        echo "Activating existing virtual environment..."
-        source venv/bin/activate
-        echo
-    fi
-
-    if [[ "$OS_TYPE" == "Linux" ]]; then
-        echo "Installing build tools (including auditwheel)..."
-        pip install --upgrade build twine auditwheel patchelf
-    else
-        echo "Installing build tools..."
-        pip install --upgrade build twine
-    fi
-
-    echo "Building wheel..."
-    echo "NOTE: Building wheel only (sdist is not usable for this package)"
-    python3 -m build --wheel
-
-    if [[ "$OS_TYPE" == "Linux" ]]; then
-        echo "Converting to manylinux (Linux only)..."
-        mkdir -p wheelhouse
-        for wheel in dist/*.whl; do
-            echo "Processing: $wheel"
-            auditwheel repair "$wheel" -w wheelhouse/
-            echo
-        done
-    else
-        echo "Skipping manylinux conversion (not on Linux)"
-        mkdir -p wheelhouse
-        cp dist/*.whl wheelhouse/
-    fi
-fi
-
-echo "[3/3] Checking all wheels..."
-# Create temporary venv for checking if not already in one
-if [ -z "${VIRTUAL_ENV:-}" ]; then
-    echo "Creating temporary venv for checking..."
-    python3 -m venv venv
-    source venv/bin/activate
-    pip install --upgrade pip twine > /dev/null
-fi
-
-for wheel in wheelhouse/*.whl; do
-    echo "Checking: $wheel"
-    twine check "$wheel"
-done
-=======
 echo "Platform: $OS_TYPE"
 echo "Python Manager: pyenv"
 echo "Target versions: ${PYTHON_VERSIONS[*]}"
@@ -335,7 +182,6 @@
 
 deactivate
 rm -rf "venv-check"
->>>>>>> 51b84e71
 
 echo
 echo "====================================="
