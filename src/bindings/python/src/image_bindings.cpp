--- conflicted
+++ resolved
@@ -614,11 +614,7 @@
                  }
                  catch (const std::exception& e)
                  {
-<<<<<<< HEAD
-                     throw std::runtime_error("Failed to open image file '" + path + "' for reading: " + e.what());
-=======
                      throw std::runtime_error("Failed to open image file '" + path + "' for reading: " + a.what());
->>>>>>> d9320920
                  }
              }),
              py::arg("path"), "Open image file for reading")
