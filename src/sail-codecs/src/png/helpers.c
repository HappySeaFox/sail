--- conflicted
+++ resolved
@@ -397,12 +397,7 @@
 }
 
 #ifdef PNG_APNG_SUPPORTED
-<<<<<<< HEAD
-sail_status_t blend_source(unsigned bytes_per_pixel, void *dst_raw, unsigned dst_offset, const void *src_raw, unsigned src_length) {
-=======
-
 sail_status_t blend_source(void *dst_raw, unsigned dst_offset, const void *src_raw, unsigned src_length, unsigned bytes_per_pixel) {
->>>>>>> f22abeef
 
     SAIL_CHECK_PTR(dst_raw);
     SAIL_CHECK_PTR(src_raw);
