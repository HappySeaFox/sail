--- conflicted
+++ resolved
@@ -179,12 +179,7 @@
     (*image)->width               = jpeg_state->decompress_context.output_width;
     (*image)->height              = jpeg_state->decompress_context.output_height;
     (*image)->bytes_per_line      = bytes_per_line;
-<<<<<<< HEAD
     (*image)->pixel_format        = jpeg_state->read_options->output_pixel_format;
-    (*image)->passes              = 1;
-=======
-    (*image)->pixel_format        = color_space_to_pixel_format(jpeg_state->decompress_context.out_color_space);
->>>>>>> de2a419f
     (*image)->source_pixel_format = color_space_to_pixel_format(jpeg_state->decompress_context.jpeg_color_space);
 
     /* Extra scan line used as a buffer when reading CMYK/YCCK images. */
