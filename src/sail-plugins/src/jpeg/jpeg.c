--- conflicted
+++ resolved
@@ -178,13 +178,8 @@
 
     (*image)->width               = jpeg_state->decompress_context.output_width;
     (*image)->height              = jpeg_state->decompress_context.output_height;
-<<<<<<< HEAD
-    (*image)->bytes_per_line      = bytes_per_line;
+    (*image)->bytes_per_line      = jpeg_state->decompress_context.output_width * (JDIMENSION)jpeg_state->decompress_context.output_components;
     (*image)->pixel_format        = jpeg_state->read_options->output_pixel_format;
-=======
-    (*image)->bytes_per_line      = jpeg_state->decompress_context.output_width * (JDIMENSION)jpeg_state->decompress_context.output_components;
-    (*image)->pixel_format        = color_space_to_pixel_format(jpeg_state->decompress_context.out_color_space);
->>>>>>> dc30dd3a
     (*image)->source_pixel_format = color_space_to_pixel_format(jpeg_state->decompress_context.jpeg_color_space);
 
     /* Extra scan line used as a buffer when reading CMYK/YCCK images. */
