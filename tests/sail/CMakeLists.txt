set(SAIL_TEST_IMAGES_PATH "${CMAKE_CURRENT_SOURCE_DIR}/images")
configure_file("${CMAKE_CURRENT_SOURCE_DIR}/images/test-images.h.in" "${PROJECT_BINARY_DIR}/include/test-images.h" @ONLY)

<<<<<<< HEAD
sail_test(TARGET bytes-per-line         SOURCES bytes_per_line.c)
sail_test(TARGET iccp                   SOURCES iccp.c)
sail_test(TARGET integrity              SOURCES integrity.c)
sail_test(TARGET io-produce-same-images SOURCES io-produce-same-images.c LINK sail-comparators)
sail_test(TARGET malloc                 SOURCES malloc.c)
sail_test(TARGET meta-data-node         SOURCES meta_data_node.c LINK sail-comparators)
sail_test(TARGET palette                SOURCES palette.c)
sail_test(TARGET read-options           SOURCES read_options.c)
sail_test(TARGET write-options          SOURCES write_options.c)
=======
sail_test(TARGET io-produce-same-images SOURCES io-produce-same-images.c LINK sail-comparators)
>>>>>>> 537b0254
<|MERGE_RESOLUTION|>--- conflicted
+++ resolved
@@ -1,16 +1,4 @@
 set(SAIL_TEST_IMAGES_PATH "${CMAKE_CURRENT_SOURCE_DIR}/images")
 configure_file("${CMAKE_CURRENT_SOURCE_DIR}/images/test-images.h.in" "${PROJECT_BINARY_DIR}/include/test-images.h" @ONLY)
 
-<<<<<<< HEAD
-sail_test(TARGET bytes-per-line         SOURCES bytes_per_line.c)
-sail_test(TARGET iccp                   SOURCES iccp.c)
-sail_test(TARGET integrity              SOURCES integrity.c)
-sail_test(TARGET io-produce-same-images SOURCES io-produce-same-images.c LINK sail-comparators)
-sail_test(TARGET malloc                 SOURCES malloc.c)
-sail_test(TARGET meta-data-node         SOURCES meta_data_node.c LINK sail-comparators)
-sail_test(TARGET palette                SOURCES palette.c)
-sail_test(TARGET read-options           SOURCES read_options.c)
-sail_test(TARGET write-options          SOURCES write_options.c)
-=======
-sail_test(TARGET io-produce-same-images SOURCES io-produce-same-images.c LINK sail-comparators)
->>>>>>> 537b0254
+sail_test(TARGET io-produce-same-images SOURCES io-produce-same-images.c LINK sail-comparators)