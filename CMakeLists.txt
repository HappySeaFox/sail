cmake_minimum_required(VERSION 3.10)

project(SAIL VERSION 0.9.0
             DESCRIPTION "Squirrel Abstract Image Library"
             LANGUAGES C CXX)

# Used only when SAIL_DEV is ON
#
set(SAIL_DEV_VERSION_SUFFIX "pre10")

include(GNUInstallDirs)
include(CheckIncludeFiles)
include(CheckCSourceCompiles)
include(CMakeDependentOption)
include(CMakePushCheckState)

# Our own cmake scripts
#
set(CMAKE_MODULE_PATH "${PROJECT_SOURCE_DIR}/cmake" "${CMAKE_MODULE_PATH}")
include(sail_check_include)
include(sail_codec)
include(sail_enable_asan)
include(sail_enable_pch)
include(sail_enable_posix_source)
include(sail_install_cmake_config)
include(sail_test)

# Check for required includes
#
sail_check_include(ctype.h)
sail_check_include(errno.h)
sail_check_include(setjmp.h)
sail_check_include(stdarg.h)
sail_check_include(stdbool.h)
sail_check_include(stddef.h)
sail_check_include(stdint.h)
sail_check_include(stdio.h)
sail_check_include(stdlib.h)
sail_check_include(string.h)
sail_check_include(sys/stat.h)
sail_check_include(sys/types.h)
sail_check_include(wchar.h)

if (UNIX)
    sail_check_include(dirent.h)
    sail_check_include(dlfcn.h)
    sail_check_include(sys/time.h)
    sail_check_include(unistd.h)
endif()

if (WIN32)
    sail_check_include(io.h)
    sail_check_include(share.h)
    sail_check_include(windows.h)
    sail_check_include("windows.h;versionhelpers.h")
endif()

# Options
#
option(SAIL_BUILD_EXAMPLES "Build examples." ON)
option(SAIL_BUILD_TESTS "Build tests." ON)
option(SAIL_DEV "Enable developer mode. Be more strict when compiling source code, for example." OFF)
set(SAIL_EXCEPT_CODECS "" CACHE STRING "Enable all codecs except the codecs specified in this ';'-separated list. \
Codecs with missing dependencies will be disabled regardless this setting.")
set(SAIL_ONLY_CODECS "" CACHE STRING "Enable only the codecs specified in this ';'-separated list. \
Codecs with missing dependencies will be disabled regardless this setting.")
option(SAIL_READ_OUTPUT_BPP32_BGRA "Make the read operations output BPP32-BGRA pixels instead of BPP32-RGBA." OFF)
<<<<<<< HEAD
option(SAIL_STATIC "Build static libs. When enabled, sets SAIL_COMBINE_CODECS to ON." OFF)
cmake_dependent_option(SAIL_COMBINE_CODECS "Combine all codecs into a single library." OFF "NOT SAIL_STATIC" ON)
option(SAIL_VCPKG_PORT "Build as a VCPKG port. Intended to be used only by VCPKG. When enabled, sets SAIL_VCPKG to ON." OFF)
cmake_dependent_option(SAIL_VCPKG "Enable VCPKG dependency manager. When enabled, please specify CMAKE_TOOLCHAIN_FILE and CMAKE_BUILD_TYPE. See the vcpkg tutorial for more." OFF "NOT SAIL_VCPKG_PORT" ON)

if (SAIL_STATIC)
    set(BUILD_SHARED_LIBS OFF)
    if (UNIX)
        # For dlsym'ing the same module
        set(CMAKE_ENABLE_EXPORTS ON)
    endif()
else()
    set(BUILD_SHARED_LIBS ON)
=======

# When we compile for VCPKG, VCPKG_TARGET_TRIPLET is defined
#
if (VCPKG_TARGET_TRIPLET)
    set(SAIL_VCPKG ON)
else()
    set(SAIL_VCPKG OFF)
endif()

if (SAIL_VCPKG AND NOT WIN32)
    message(FATAL_ERROR "VCPKG support is Windows-only")
>>>>>>> d23eb8bd
endif()

if (SAIL_READ_OUTPUT_BPP32_BGRA)
    set(SAIL_DEFAULT_READ_OUTPUT_PIXEL_FORMAT "BPP32-BGRA")
else()
    set(SAIL_DEFAULT_READ_OUTPUT_PIXEL_FORMAT "BPP32-RGBA")
endif()

set(SAIL_MAGIC_BUFFER_SIZE 16)

# Our bundled libs
#
if (WIN32 AND NOT SAIL_VCPKG)
    set(CMAKE_PREFIX_PATH ${CMAKE_PREFIX_PATH} ${PROJECT_SOURCE_DIR}/extra/B)
endif()

# TODO Move to a Debian patch
# Set arch-specific include/lib dirs
#
#set(CMAKE_INSTALL_INCLUDEDIR "include/${CMAKE_LIBRARY_ARCHITECTURE}")
#set(CMAKE_INSTALL_LIBDIR "lib/${CMAKE_LIBRARY_ARCHITECTURE}")

# Enable strict C11
#
set(CMAKE_C_STANDARD 11)
set(CMAKE_C_STANDARD_REQUIRED ON)
set(CMAKE_C_EXTENSIONS OFF)

# Enable strict C++11
#
set(CMAKE_CXX_STANDARD 11)
set(CMAKE_CXX_STANDARD_REQUIRED ON)
set(CMAKE_CXX_EXTENSIONS OFF)

# Internal flag used to include SAIL headers locally with "header.h" or <sail/header.h> otherwise
#
add_definitions(-DSAIL_BUILD)

if (SAIL_DEV)
    add_definitions(-DSAIL_DEV)
endif()

# Enable as many warnings as possible
#
if (MSVC)
    if (CMAKE_C_FLAGS MATCHES "/W[0-4]")
        string(REGEX REPLACE "/W[0-4]" "/W4" CMAKE_C_FLAGS "${CMAKE_C_FLAGS}")
        string(REGEX REPLACE "/W[0-4]" "/W4" CMAKE_CXX_FLAGS "${CMAKE_CXX_FLAGS}")
    else()
        string(APPEND CMAKE_C_FLAGS " " "/W4")
        string(APPEND CMAKE_CXX_FLAGS " " "/W4")
    endif()
elseif (CMAKE_C_COMPILER_ID STREQUAL "GNU" OR CMAKE_C_COMPILER_ID MATCHES "Clang")
    string(APPEND CMAKE_C_FLAGS " " "-Wall -Wextra")
    string(APPEND CMAKE_CXX_FLAGS " " "-Wall -Wextra")

    if (SAIL_DEV)
        string(APPEND CMAKE_C_FLAGS " " "-pedantic")
        string(APPEND CMAKE_CXX_FLAGS " " "-pedantic")
    endif()
endif()

# Disable undefined symbols
#
if (CMAKE_C_COMPILER_ID STREQUAL "GNU")
    string(APPEND CMAKE_SHARED_LINKER_FLAGS " " "-Wl,--no-undefined")
    string(APPEND CMAKE_MODULE_LINKER_FLAGS " " "-Wl,--no-undefined")
elseif (CMAKE_C_COMPILER_ID MATCHES "Clang")
    string(APPEND CMAKE_SHARED_LINKER_FLAGS " " "-Wl,-undefined,error")
    string(APPEND CMAKE_MODULE_LINKER_FLAGS " " "-Wl,-undefined,error")
endif()

# Platform definitions used in config.h
#
if (WIN32)
    set(SAIL_WIN32 ON)
endif()

if (UNIX)
    set(SAIL_UNIX ON)
endif()

if (MINGW)
    set(SAIL_MINGW ON)
endif()

if (CYGWIN)
    set(SAIL_CYGWIN ON)
endif()

if (APPLE)
    set(SAIL_APPLE ON)
endif()

# Common configuration file
#
set(SAIL_CODECS_PATH "${CMAKE_INSTALL_PREFIX}/${CMAKE_INSTALL_LIBDIR}/sail/codecs")
if (WIN32)
    string(REPLACE "/" "\\\\" SAIL_CODECS_PATH "${SAIL_CODECS_PATH}")
endif()
set(SAIL_ICONS_PATH "${CMAKE_INSTALL_PREFIX}/${CMAKE_INSTALL_DATAROOTDIR}/sail/icons")
if (WIN32)
    string(REPLACE "/" "\\\\" SAIL_ICONS_PATH "${SAIL_ICONS_PATH}")
endif()

configure_file("${PROJECT_SOURCE_DIR}/src/config.h.in" "${PROJECT_BINARY_DIR}/include/config.h" @ONLY)
include_directories("${PROJECT_BINARY_DIR}/include")

# Version suffix for pre-release versions used in dist utils to build installers
#
if (SAIL_DEV)
    set(SAIL_DIST_VERSION_SUFFIX "-${SAIL_DEV_VERSION_SUFFIX}")
endif()

# INNO Setup
#
configure_file("${PROJECT_SOURCE_DIR}/LICENSE.txt" "${PROJECT_BINARY_DIR}/LICENSE.txt" COPYONLY)
configure_file("${PROJECT_SOURCE_DIR}/dist/win/sail.iss" "${PROJECT_BINARY_DIR}/sail.iss" @ONLY)

# Configure subdirs
#

add_subdirectory(src/libsail-common)
add_subdirectory(src/sail-codecs)
if (SAIL_COMBINE_CODECS)
    add_subdirectory(src/sail-codecs-archive)
endif()
add_subdirectory(src/libsail)
add_subdirectory(src/bindings/c++)

if (SAIL_BUILD_EXAMPLES)
    add_subdirectory(examples/c/sail-convert)
    add_subdirectory(examples/c/sail-probe)

    find_package(SDL2)
    set(SAIL_SDL_EXAMPLE OFF)

    if (SDL2_FOUND)
        set(SAIL_SDL_EXAMPLE ON)
        add_subdirectory(examples/c/sail-sdl-viewer)
    endif()
endif()

if (SAIL_BUILD_TESTS)
    add_subdirectory(tests)
endif()

# Installation
#
install(FILES "${PROJECT_BINARY_DIR}/include/config.h" DESTINATION include/sail/sail-common)

if (WIN32)
    if (EXISTS "${PROJECT_SOURCE_DIR}/extra/B/bin")
        install(DIRECTORY "${PROJECT_SOURCE_DIR}/extra/B/bin/" DESTINATION lib/sail/codecs/lib)
    endif()
else()
    if (EXISTS "${PROJECT_SOURCE_DIR}/extra/B/lib")
        install(DIRECTORY "${PROJECT_SOURCE_DIR}/extra/B/lib/" DESTINATION lib/sail/codecs/lib)
    endif()
endif()

install(DIRECTORY "${PROJECT_SOURCE_DIR}/icons/" DESTINATION "${CMAKE_INSTALL_DATAROOTDIR}/sail/icons")

# Print configuration statistics
#
if (SAIL_COLORED_OUTPUT)
    set(SAIL_COLORED_OUTPUT_CLARIFY " (on Windows >= 10 and Unix)")
endif()

if (ENABLED_CODECS)
    string(TOUPPER "${ENABLED_CODECS}" ENABLED_CODECS)
    string(REPLACE ";" "," ENABLED_CODECS "${ENABLED_CODECS}")
endif()

if (DISABLED_CODECS)
    string(TOUPPER "${DISABLED_CODECS}" DISABLED_CODECS)
    string(REPLACE ";" "," DISABLED_CODECS "${DISABLED_CODECS}")
endif()

message("")
message("***************************************")
message("*")
message("* Configuration statistics: ")
message("*")
message("* CMake C flags:               ${CMAKE_C_FLAGS}")
message("* CMake CXX flags:             ${CMAKE_CXX_FLAGS}")
message("* CMake shared link flags:     ${CMAKE_SHARED_LINKER_FLAGS}")
message("* CMake static link flags:     ${CMAKE_STATIC_LINKER_FLAGS}")
message("* CMake module link flags:     ${CMAKE_MODULE_LINKER_FLAGS}")
message("*")
message("* SAIL version:                ${PROJECT_VERSION}")
message("* Developer mode:              ${SAIL_DEV}")
message("* VCPKG port:                  ${SAIL_VCPKG_PORT}")
message("*   VCPKG mode [*]:            ${SAIL_VCPKG}")
message("* Static build:                ${SAIL_STATIC}")
message("*   Combine codecs [*]:        ${SAIL_COMBINE_CODECS}")
message("* Build examples:              ${SAIL_BUILD_EXAMPLES}")
message("* Build SDL example:           ${SAIL_SDL_EXAMPLE}")
message("* Build tests:                 ${SAIL_BUILD_TESTS}")
message("* Colored output:              ${SAIL_COLORED_OUTPUT}${SAIL_COLORED_OUTPUT_CLARIFY}")
message("*")
message("* [*] - these options depend on other options, their values may be altered by CMake.")
message("*       For example, if you configure with -DSAIL_STATIC=ON -DSAIL_COMBINE_CODECS=OFF,")
message("*       the final value of SAIL_COMBINE_CODECS will be ON.")
message("*")
message("* Install prefix:              ${CMAKE_INSTALL_PREFIX}")
message("* LIBDIR:                      ${CMAKE_INSTALL_PREFIX}/${CMAKE_INSTALL_LIBDIR}")
message("* INCLUDEDIR:                  ${CMAKE_INSTALL_PREFIX}/${CMAKE_INSTALL_INCLUDEDIR}")
message("* DATADIR:                     ${CMAKE_INSTALL_PREFIX}/${CMAKE_INSTALL_DATAROOTDIR}")
message("*")
message("* Enabled codecs:              ${ENABLED_CODECS}")
message("* Disabled codecs:             ${DISABLED_CODECS}")
message("* Default read output format:  ${SAIL_DEFAULT_READ_OUTPUT_PIXEL_FORMAT}")
message("*")
message("***************************************")
message("")<|MERGE_RESOLUTION|>--- conflicted
+++ resolved
@@ -65,11 +65,8 @@
 set(SAIL_ONLY_CODECS "" CACHE STRING "Enable only the codecs specified in this ';'-separated list. \
 Codecs with missing dependencies will be disabled regardless this setting.")
 option(SAIL_READ_OUTPUT_BPP32_BGRA "Make the read operations output BPP32-BGRA pixels instead of BPP32-RGBA." OFF)
-<<<<<<< HEAD
 option(SAIL_STATIC "Build static libs. When enabled, sets SAIL_COMBINE_CODECS to ON." OFF)
 cmake_dependent_option(SAIL_COMBINE_CODECS "Combine all codecs into a single library." OFF "NOT SAIL_STATIC" ON)
-option(SAIL_VCPKG_PORT "Build as a VCPKG port. Intended to be used only by VCPKG. When enabled, sets SAIL_VCPKG to ON." OFF)
-cmake_dependent_option(SAIL_VCPKG "Enable VCPKG dependency manager. When enabled, please specify CMAKE_TOOLCHAIN_FILE and CMAKE_BUILD_TYPE. See the vcpkg tutorial for more." OFF "NOT SAIL_VCPKG_PORT" ON)
 
 if (SAIL_STATIC)
     set(BUILD_SHARED_LIBS OFF)
@@ -79,7 +76,6 @@
     endif()
 else()
     set(BUILD_SHARED_LIBS ON)
-=======
 
 # When we compile for VCPKG, VCPKG_TARGET_TRIPLET is defined
 #
@@ -87,11 +83,6 @@
     set(SAIL_VCPKG ON)
 else()
     set(SAIL_VCPKG OFF)
-endif()
-
-if (SAIL_VCPKG AND NOT WIN32)
-    message(FATAL_ERROR "VCPKG support is Windows-only")
->>>>>>> d23eb8bd
 endif()
 
 if (SAIL_READ_OUTPUT_BPP32_BGRA)
@@ -284,8 +275,7 @@
 message("*")
 message("* SAIL version:                ${PROJECT_VERSION}")
 message("* Developer mode:              ${SAIL_DEV}")
-message("* VCPKG port:                  ${SAIL_VCPKG_PORT}")
-message("*   VCPKG mode [*]:            ${SAIL_VCPKG}")
+message("* VCPKG mode:                  ${SAIL_VCPKG}")
 message("* Static build:                ${SAIL_STATIC}")
 message("*   Combine codecs [*]:        ${SAIL_COMBINE_CODECS}")
 message("* Build examples:              ${SAIL_BUILD_EXAMPLES}")
