<h1 align="center">Squirrel Abstract Image Library</h1>
<h3 align="center">The missing fast and easy-to-use image decoding library for humans (not for machines).</h3>
<p align="center">
  <a href="https://travis-ci.org/smoked-herring/sail">
    <img alt="Travis Build Status" src="https://img.shields.io/travis/smoked-herring/sail/master"/>
  </a>
  <a href="https://scan.coverity.com/projects/smoked-herring-sail">
    <img alt="Coverity Scan Build Status" src="https://img.shields.io/coverity/scan/21306"/>
  </a>
  <a href="#license">
    <img alt="License" src="https://img.shields.io/github/license/smoked-herring/sail?color=blue"/>
  </a>
  <a href="https://github.com/smoked-herring/sail/releases">
    <img alt="Latest release" src="https://img.shields.io/github/v/release/smoked-herring/sail?include_prereleases"/>
  </a>
</p>
<p align="center">
  <a href="#target-audience">Target Audience</a> •
  <a href="#features-overview">Features</a> •
  <a href="#supported-image-formats">Image Formats</a> •
  <a href="#apis-overview">Getting Started</a> •
  <a href="EXAMPLES.md">Examples</a> •
  <a href="FAQ.md">FAQ</a>
</p>

#

SAIL is a format-agnostic cross-platform image decoding library providing rich APIs, from one-liners
to complex use cases with custom I/O sources. It enables a client to read and write static,
animated, multi-paged images along with their meta data and ICC profiles. :sailboat:

<p align="center">
  <a href=".github/qt-demo.gif"><img src=".github/qt-demo.gif?raw=true" alt="GIF Demo Screenshot"/></a>
</p>

## Target audience

- Image viewers
- Game developers
- Anyone who needs to load or save images in different image formats and who needs
  a clean and comprehensive API for that

## Features overview

- [x] Easy-to-use C and C++ interfaces
- [x] Versatile APIs: `junior`, `advanced`, `deep diver`, and `technical diver`
- [x] Input/output: files, memory, custom I/O streams
- [x] Load by file suffixes, paths, and [magic numbers](https://en.wikipedia.org/wiki/File_format#Magic_number)
- [x] Output pixels close to the source (see [FAQ](FAQ.md#in-what-pixel-format-sail-reading-functions-output-images))
- [x] Meta data support: text comments, EXIF, ICC profiles
- [x] Access to the image properties w/o decoding pixels (probing)
- [x] Access to the source image properties
- [x] Adding or updating image codecs with ease demonstrated by Intel \[[*](#intel)\]
- [x] The best MIME icons in the computer industry :smile:

<a id="intel"></a>

\* One day Intel demonstrated the advantages of their [IPP](https://wikipedia.org/wiki/Integrated_Performance_Primitives) technology in speeding up decoding
[JPEG](https://web.archive.org/web/20091009223918/http://software.intel.com/en-us/articles/intel-integrated-performance-primitives-intel-ipp-for-linux-optimizing-jpeg-coding-in-the-ksquirrel-application-with-intel-ipp)
and
[JPEG2000](https://web.archive.org/web/20091009224048/http://software.intel.com/en-us/articles/performance-tools-for-software-developers-application-notes-intel-ipp-jpeg2000-and-jasper-in-ksquirrel)
images with the help of [ksquirrel-libs](FAQ.md#how-old-is-sail), the predecessor of SAIL.

## Features NOT provided

- [ ] Image editing capabilities (filtering, distortion, scaling, etc.)
- [ ] Color space conversion functions
- [ ] Color management functions (applying ICC profiles etc.)
- [ ] EXIF rotation

## Supported image formats

| N  | Image format                                                | Operations    | Dependencies      |
| -- | ------------------------------------------------------------| ------------- | ----------------- |
| 1  | [APNG](https://wikipedia.org/wiki/APNG)                     | R             | libpng+APNG patch |
| 2  | [BMP](https://wikipedia.org/wiki/BMP_file_format)           | R             |                   |
| 3  | [GIF](https://wikipedia.org/wiki/GIF)                       | R             | giflib            |
| 4  | [JPEG](https://wikipedia.org/wiki/JPEG)                     | RW            | libjpeg-turbo     |
| 5  | [PNG](https://wikipedia.org/wiki/Portable_Network_Graphics) | RW            | libpng            |
| 6  | [TIFF](https://wikipedia.org/wiki/TIFF)                     | RW            | libtiff           |

See the full list [here](FORMATS.md). Work to add more image formats is ongoing.

## Benchmarks

<p align="center">
  <a href="BENCHMARKS.md"><img src=".github/benchmarks/JPEG-YCbCr-1000x669.png?raw=true" alt="Benchmark" width="500px"/></a>
</p>

Time to load and output RGBA8888 (or similar) pixels was measured. See [BENCHMARKS](BENCHMARKS.md).

## Preferred installation method

- Windows: `vcpkg`
- macOS: `brew`
- Linux: native packages if available or `vcpkg`

See [BUILDING](BUILDING.md).

<<<<<<< HEAD
## Programming languages

**Programming language:** C11<br/>
**Bindings:** C++17

## Competitors

- [FreeImage](https://freeimage.sourceforge.io)
- [DevIL](http://openil.sourceforge.net)
- [SDL_Image](https://www.libsdl.org/projects/SDL_image)
- [stb_image](https://github.com/nothings/stb)
- [Boost.GIL](https://www.boost.org/doc/libs/1_68_0/libs/gil/doc/html/index.html)
- [gdk-pixbuf](https://developer.gnome.org/gdk-pixbuf)
- [imlib2](https://docs.enlightenment.org/api/imlib2/html)
- [CImg](https://github.com/dtschump/CImg)
- [WIC (Windows only)](https://docs.microsoft.com/en-us/windows/win32/wic/-wic-about-windows-imaging-codec)

## Differences from other image decoding libraries

- Easy-to-use API providing expected business entities - images, palettes, pixels etc.
- Access to the image properties w/o decoding pixel data (probing)
- Access to the source image properties
- Easily extensible with new image format plugins

## Development status

SAIL is ready for every day use. However, it's still under heavy development. The API can be changed at any time
breaking binary and source compatibility. Consider opening a GitHub [issue](https://github.com/smoked-herring/sail/issues)
if you have any feature requests or issue reports. Your help (pull requests etc.) is highly welcomed.

## Have questions or issues?

Opening a GitHub [issue](https://github.com/smoked-herring/sail/issues) is the preferred way
of communicating and solving problems.

See [FAQ](FAQ.md) for more.

=======
>>>>>>> 3049cece
## APIs overview

SAIL provides four levels of APIs, depending on your needs. Let's have a quick look at the `junior` level.

#### C:
```C
struct sail_image *image;
SAIL_TRY(sail_read_file(path, &image));

/*
 * Handle the image pixels here.
 * Use image->width, image->height, image->bytes_per_line,
 * image->pixel_format, and image->pixels for that.
 *
 * In particular, you can convert it to a different pixel format with functions
 * from libsail-manip. With sail_convert_image_to_bpp32_rgba_kind(), for example.
 */

sail_destroy_image(image);
```

#### C++:
```C++
sail::image_reader reader;
sail::image image;

SAIL_TRY(reader.read(path, &image));

// Handle the image and its pixels here.
// Use image.width(), image.height(), image.bytes_per_line(),
// image.pixel_format(), and image.pixels() for that.
//
// In particular, you can convert it to a different pixel format with image::convert().
```

It's pretty easy, isn't it? :smile: See [EXAMPLES](EXAMPLES.md) and [FAQ](FAQ.md) for more.

## Programming languages

**Programming language:** C11<br/>
**Bindings:** C++17

## Competitors

- [FreeImage](https://freeimage.sourceforge.io)
- [DevIL](http://openil.sourceforge.net)
- [SDL_Image](https://www.libsdl.org/projects/SDL_image)
- [stb_image](https://github.com/nothings/stb)
- [Boost.GIL](https://www.boost.org/doc/libs/1_68_0/libs/gil/doc/html/index.html)
- [gdk-pixbuf](https://developer.gnome.org/gdk-pixbuf)
- [imlib2](https://docs.enlightenment.org/api/imlib2/html)
- [CImg](https://github.com/dtschump/CImg)
- [WIC (Windows only)](https://docs.microsoft.com/en-us/windows/win32/wic/-wic-about-windows-imaging-codec)

## Differences from other image decoding libraries

- Easily extensible with new image format plugins
- Easy-to-use API providing expected business entities - images, palettes, pixels etc.
- Access to source pixel data (supported by the most codecs)
- Output in multiple pixel formats, not only RGB
- Access to the image properties w/o decoding pixel data (probing)

## Development status

<<<<<<< HEAD
### 3. `Deep diver`: I want to load this animated GIF from a file or memory and have control over selected codecs and meta data
=======
SAIL is ready for every day use. However, it's still under heavy development. The API can be changed at any time
breaking binary and source compatibility. Consider opening a GitHub [issue](https://github.com/smoked-herring/sail/issues)
if you have any feature requests or issue reports. Your help (pull requests etc.) is highly welcomed.
>>>>>>> 3049cece

## Have questions or issues?

Opening a GitHub [issue](https://github.com/smoked-herring/sail/issues) is the preferred way
of communicating and solving problems.

See [FAQ](FAQ.md) for more.

## Preferred installation method

- Windows: `vcpkg`
- macOS: `brew`
- Linux: native packages if available

## Architecture overview

SAIL is written in pure C11 w/o using any third-party libraries (except for codecs). It also provides
bindings to C++.

### SAIL codecs

SAIL codecs is the deepest level. This is a set of standalone, dynamically loaded codecs (SO on Linux
and DLL on Windows). They implement actual decoding and encoding capabilities. End-users never work with
codecs directly. They always use abstract, high-level APIs in `libsail` for that.

Every codec is accompanied with a so called codec info (description) file which is just a plain text file.
It describes what the codec can actually do: what pixel formats it can read and output, what compression types
it supports, and more.

By default, SAIL loads codecs on demand. To preload them, use `sail_init_with_flags(SAIL_FLAG_PRELOAD_CODECS)`.

### libsail-common

libsail-common holds common data types (images, pixel formats, I/O abstractions etc.) and a small set
of functions shared between SAIL codecs and the high-level APIs in `libsail`.

### libsail

libsail is a feature-rich, high-level API. It provides comprehensive and lightweight interfaces to decode
and encode images. End-users implementing C applications always work with libsail.

### libsail-manip

libsail-manip is a collection of image manipulation functions. For example, conversion functions from one pixel
format to another.

### libsail-c++

libsail-c++ is a C++ binding to libsail. End-users implementing C++ applications may choose
between libsail and libsail-c++. Using libsail-c++ is always recommended, as it's much more simple
to use in C++ applications.

## Building

See [BUILDING](BUILDING.md).

## Philosophy

Philosophy of SAIL is modularization and simplicity.

Image codecs are architectured to be standalone dynamically loaded files. Any future hypothetical improvements
will be implemented as separate client libraries. So a user is always able to choose what to use (i.e. to link against)
and what not to use.

## Support

If you like the project, please consider starring the repository.

## Author

Dmitry Baryshev

## License

Released under the MIT license.

```
Copyright (c) 2020 Dmitry Baryshev

The MIT License

Permission is hereby granted, free of charge, to any person obtaining a copy
of this software and associated documentation files (the "Software"), to deal
in the Software without restriction, including without limitation the rights
to use, copy, modify, merge, publish, distribute, sublicense, and/or sell
copies of the Software, and to permit persons to whom the Software is
furnished to do so, subject to the following conditions:

The above copyright notice and this permission notice shall be included in all
copies or substantial portions of the Software.

THE SOFTWARE IS PROVIDED "AS IS", WITHOUT WARRANTY OF ANY KIND, EXPRESS OR
IMPLIED, INCLUDING BUT NOT LIMITED TO THE WARRANTIES OF MERCHANTABILITY,
FITNESS FOR A PARTICULAR PURPOSE AND NONINFRINGEMENT. IN NO EVENT SHALL THE
AUTHORS OR COPYRIGHT HOLDERS BE LIABLE FOR ANY CLAIM, DAMAGES OR OTHER
LIABILITY, WHETHER IN AN ACTION OF CONTRACT, TORT OR OTHERWISE, ARISING FROM,
OUT OF OR IN CONNECTION WITH THE SOFTWARE OR THE USE OR OTHER DEALINGS IN THE
SOFTWARE.
```<|MERGE_RESOLUTION|>--- conflicted
+++ resolved
@@ -97,7 +97,44 @@
 
 See [BUILDING](BUILDING.md).
 
-<<<<<<< HEAD
+## APIs overview
+
+SAIL provides four levels of APIs, depending on your needs. Let's have a quick look at the `junior` level.
+
+#### C:
+```C
+struct sail_image *image;
+
+SAIL_TRY(sail_read_file(path, &image));
+
+/*
+ * Handle the image pixels here.
+ * Use image->width, image->height, image->bytes_per_line,
+ * image->pixel_format, and image->pixels for that.
+ *
+ * In particular, you can convert it to a different pixel format with functions
+ * from libsail-manip. With sail_convert_image_to_bpp32_rgba_kind(), for example.
+ */
+
+sail_destroy_image(image);
+```
+
+#### C++:
+```C++
+sail::image_reader reader;
+sail::image image;
+
+SAIL_TRY(reader.read(path, &image));
+
+// Handle the image and its pixels here.
+// Use image.width(), image.height(), image.bytes_per_line(),
+// image.pixel_format(), and image.pixels() for that.
+//
+// In particular, you can convert it to a different pixel format with image::convert().
+```
+
+It's pretty easy, isn't it? :smile: See [EXAMPLES](EXAMPLES.md) and [FAQ](FAQ.md) for more.
+
 ## Programming languages
 
 **Programming language:** C11<br/>
@@ -117,82 +154,6 @@
 
 ## Differences from other image decoding libraries
 
-- Easy-to-use API providing expected business entities - images, palettes, pixels etc.
-- Access to the image properties w/o decoding pixel data (probing)
-- Access to the source image properties
-- Easily extensible with new image format plugins
-
-## Development status
-
-SAIL is ready for every day use. However, it's still under heavy development. The API can be changed at any time
-breaking binary and source compatibility. Consider opening a GitHub [issue](https://github.com/smoked-herring/sail/issues)
-if you have any feature requests or issue reports. Your help (pull requests etc.) is highly welcomed.
-
-## Have questions or issues?
-
-Opening a GitHub [issue](https://github.com/smoked-herring/sail/issues) is the preferred way
-of communicating and solving problems.
-
-See [FAQ](FAQ.md) for more.
-
-=======
->>>>>>> 3049cece
-## APIs overview
-
-SAIL provides four levels of APIs, depending on your needs. Let's have a quick look at the `junior` level.
-
-#### C:
-```C
-struct sail_image *image;
-SAIL_TRY(sail_read_file(path, &image));
-
-/*
- * Handle the image pixels here.
- * Use image->width, image->height, image->bytes_per_line,
- * image->pixel_format, and image->pixels for that.
- *
- * In particular, you can convert it to a different pixel format with functions
- * from libsail-manip. With sail_convert_image_to_bpp32_rgba_kind(), for example.
- */
-
-sail_destroy_image(image);
-```
-
-#### C++:
-```C++
-sail::image_reader reader;
-sail::image image;
-
-SAIL_TRY(reader.read(path, &image));
-
-// Handle the image and its pixels here.
-// Use image.width(), image.height(), image.bytes_per_line(),
-// image.pixel_format(), and image.pixels() for that.
-//
-// In particular, you can convert it to a different pixel format with image::convert().
-```
-
-It's pretty easy, isn't it? :smile: See [EXAMPLES](EXAMPLES.md) and [FAQ](FAQ.md) for more.
-
-## Programming languages
-
-**Programming language:** C11<br/>
-**Bindings:** C++17
-
-## Competitors
-
-- [FreeImage](https://freeimage.sourceforge.io)
-- [DevIL](http://openil.sourceforge.net)
-- [SDL_Image](https://www.libsdl.org/projects/SDL_image)
-- [stb_image](https://github.com/nothings/stb)
-- [Boost.GIL](https://www.boost.org/doc/libs/1_68_0/libs/gil/doc/html/index.html)
-- [gdk-pixbuf](https://developer.gnome.org/gdk-pixbuf)
-- [imlib2](https://docs.enlightenment.org/api/imlib2/html)
-- [CImg](https://github.com/dtschump/CImg)
-- [WIC (Windows only)](https://docs.microsoft.com/en-us/windows/win32/wic/-wic-about-windows-imaging-codec)
-
-## Differences from other image decoding libraries
-
 - Easily extensible with new image format plugins
 - Easy-to-use API providing expected business entities - images, palettes, pixels etc.
 - Access to source pixel data (supported by the most codecs)
@@ -201,13 +162,9 @@
 
 ## Development status
 
-<<<<<<< HEAD
-### 3. `Deep diver`: I want to load this animated GIF from a file or memory and have control over selected codecs and meta data
-=======
 SAIL is ready for every day use. However, it's still under heavy development. The API can be changed at any time
 breaking binary and source compatibility. Consider opening a GitHub [issue](https://github.com/smoked-herring/sail/issues)
 if you have any feature requests or issue reports. Your help (pull requests etc.) is highly welcomed.
->>>>>>> 3049cece
 
 ## Have questions or issues?
 
@@ -215,12 +172,6 @@
 of communicating and solving problems.
 
 See [FAQ](FAQ.md) for more.
-
-## Preferred installation method
-
-- Windows: `vcpkg`
-- macOS: `brew`
-- Linux: native packages if available
 
 ## Architecture overview
 
