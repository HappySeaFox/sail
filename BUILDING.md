--- conflicted
+++ resolved
@@ -14,11 +14,7 @@
 - `SAIL_ONLY_CODECS="a;b;c"` - Enable only the codecs specified in this ';'-separated list.
   Codecs with missing dependencies will be disabled regardless this setting. Default: empty list
 - `SAIL_READ_OUTPUT_BPP32_BGRA=ON|OFF` - Make the read operations output BPP32-BGRA pixels instead of BPP32-RGBA. Default: `OFF`
-<<<<<<< HEAD
 - `SAIL_STATIC=ON|OFF` - Enable static build. Default: `OFF`
-- `SAIL_VCPKG=ON|OFF` - Enable VCPKG dependency manager. See the option documentation for more. Default: `OFF`
-=======
->>>>>>> d23eb8bd
 
 ### Windows (VCPKG)
 
